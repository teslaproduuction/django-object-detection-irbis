# Django Object Detection With YoloV5

## Demo of the WebApp
<<<<<<< HEAD
=======
https://user-images.githubusercontent.com/104087274/183131139-6a2c9b6d-2f0e-4f25-83b3-df2281eeb489.mov
>>>>>>> b4d6c38f


## Features of the WebApp:
- Create/Edit imagesets.

- Upload multiple images with dropzonejs to the selected imageset.

- Convert uploaded image size to 640 x 640. (For faster detection)
 
- Upload/update a custom pre-trained model.(If you have offline files of a model)

- Yolov5 models will download upon selection. (Active internet connection required for this step.)

- Detect object on an image with yolov5/custom pre-trained model.<|MERGE_RESOLUTION|>--- conflicted
+++ resolved
@@ -1,10 +1,7 @@
 # Django Object Detection With YoloV5
 
 ## Demo of the WebApp
-<<<<<<< HEAD
-=======
 https://user-images.githubusercontent.com/104087274/183131139-6a2c9b6d-2f0e-4f25-83b3-df2281eeb489.mov
->>>>>>> b4d6c38f
 
 
 ## Features of the WebApp:
